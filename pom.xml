<?xml version="1.0" encoding="UTF-8"?>
<project xmlns="http://maven.apache.org/POM/4.0.0" xmlns:xsi="http://www.w3.org/2001/XMLSchema-instance" xsi:schemaLocation="http://maven.apache.org/POM/4.0.0 http://maven.apache.org/xsd/maven-4.0.0.xsd">
  <modelVersion>4.0.0</modelVersion>
  <groupId>org.yamcs</groupId>
  <artifactId>yamcs</artifactId>
  <packaging>pom</packaging>
  <name>Yamcs</name>
  <description>Yet Another Mission Control System.</description>
<<<<<<< HEAD
  <version>0.28.0.SNAPSHOT</version>
=======
  <version>0.28.0</version>
>>>>>>> 6263e01f

  <scm>
    <connection>scm:git:git@github.com:yamcs/yamcs.git</connection>
    <developerConnection>scm:git:git@github.com:yamcs/yamcs.git</developerConnection>
    <url>http://github.com/yamcs/yamcs</url>
    </scm>

  <organization>
    <name>Space Applications Services</name>
    <url>http://www.spaceapplications.com</url>
  </organization>

  <properties>
    <RESTLET_VERSION>2.0.5</RESTLET_VERSION>
    <project.build.sourceEncoding>UTF-8</project.build.sourceEncoding>
    <hornetQVersion>2.2.28.Final</hornetQVersion>
  </properties>

  <build>
    <pluginManagement>
      <plugins>
        <plugin>
          <groupId>org.apache.maven.plugins</groupId>
          <artifactId>maven-compiler-plugin</artifactId>
          <version>2.3.2</version>
          <configuration>
            <source>1.7</source>
            <target>1.7</target>
          </configuration>
        </plugin>
        <plugin>
          <groupId>org.apache.maven.plugins</groupId>
          <artifactId>maven-surefire-plugin</artifactId>
          <version>2.7.1</version>
        </plugin>
        <plugin>
          <groupId>org.codehaus.mojo</groupId>
          <artifactId>build-helper-maven-plugin</artifactId>
          <version>1.9.1</version>
        </plugin>
        <plugin>
          <groupId>org.codehaus.mojo</groupId>
          <artifactId>cobertura-maven-plugin</artifactId>
          <version>2.4</version>
          <configuration>
            <formats>
              <format>xml</format>
            </formats>
          </configuration>
        </plugin>
        <plugin>
          <groupId>org.codehaus.mojo</groupId>
          <artifactId>findbugs-maven-plugin</artifactId>
          <version>2.3.3</version>
          <configuration>
            <xmlOutput>true</xmlOutput>
          </configuration>
        </plugin>
        <plugin>
          <groupId>org.apache.maven.plugins</groupId>
          <artifactId>maven-release-plugin</artifactId>
          <version>2.1</version>
          <configuration>
            <tagBase>https://svn.apache.org/repos/asf/maven/components/releases</tagBase>
          </configuration>
        </plugin>
      </plugins>
    </pluginManagement>
  </build>

  <dependencyManagement>
    <dependencies>
      <dependency>
        <groupId>org.slf4j</groupId>
        <artifactId>slf4j-api</artifactId>
        <version>1.7.1</version>
      </dependency>

      <dependency>
        <groupId>org.slf4j</groupId>
        <artifactId>slf4j-jdk14</artifactId>
        <version>1.7.1</version>
      </dependency>

      <!-- TEST DEPENDENCIES -->

      <dependency>
        <groupId>junit</groupId>
        <artifactId>junit</artifactId>
        <version>4.8.2</version>
        <scope>test</scope>
      </dependency>

    </dependencies>
  </dependencyManagement>

  <modules>
    <module>yamcs-core</module>
    <module>yamcs-api</module>
    <module>yamcs-xtce</module>
    <module>yamcs-web</module>
    <module>yamcs-simulation</module>
  </modules>

  <reporting>
    <plugins>
      <plugin>
        <groupId>org.codehaus.mojo</groupId>
        <artifactId>findbugs-maven-plugin</artifactId>
        <configuration>
          <threshold>Normal</threshold>
          <effort>Default</effort>
        </configuration>
      </plugin>
      <!-- <plugin> <groupId>org.apache.maven.plugins</groupId> <artifactId>maven-checkstyle-plugin</artifactId> 
        <configuration> <encoding>UTF-8</encoding> <configLocation>checkstyle.xml</configLocation> 
        <enableRulesSummary>false</enableRulesSummary> </configuration> </plugin> -->
      <plugin>
        <groupId>org.codehaus.mojo</groupId>
        <artifactId>cobertura-maven-plugin</artifactId>
        <version>2.4</version>
      </plugin>
    </plugins>
  </reporting>

  <repositories>
    <repository>
      <id>repository.jboss.org</id>
      <url>http://repository.jboss.org/nexus/content/groups/public/</url>
      <snapshots>
        <enabled>false</enabled>
      </snapshots>
    </repository>
    <repository>
      <id>yamcs-mvn-repo-releases</id>
      <url>https://raw.github.com/yamcs/mvn-repo/master/releases/</url>
      <snapshots>
        <enabled>false</enabled>
      </snapshots>
    </repository>
    <repository>
      <id>yamcs-mvn-repo-snapshots</id>
      <url>https://raw.github.com/yamcs/mvn-repo/master/snapshots/</url>
      <snapshots>
        <enabled>true</enabled>
      </snapshots>
    </repository>
  </repositories>

  <distributionManagement>
  <!-- use the following if you're not using a snapshot version. -->
  <repository>
    <id>github-releases</id>
    <name>GitHub Yamcs Repo releases</name>
    <url>file:///home/nm/git/yamcs-mvn-repo/releases</url>
  </repository>
  <!-- use the following if you ARE using a snapshot version. -->
  <snapshotRepository>
    <id>github-snapshot</id>
    <name>Github Yamcs repo snapshots</name>
    <url>file:///home/nm/git/yamcs-mvn-repo/snapshots</url>
    <uniqueVersion>false</uniqueVersion>
  </snapshotRepository>
  </distributionManagement>



</project><|MERGE_RESOLUTION|>--- conflicted
+++ resolved
@@ -6,11 +6,7 @@
   <packaging>pom</packaging>
   <name>Yamcs</name>
   <description>Yet Another Mission Control System.</description>
-<<<<<<< HEAD
-  <version>0.28.0.SNAPSHOT</version>
-=======
   <version>0.28.0</version>
->>>>>>> 6263e01f
 
   <scm>
     <connection>scm:git:git@github.com:yamcs/yamcs.git</connection>
