--- conflicted
+++ resolved
@@ -37,51 +37,13 @@
 		} else {
 		    if(!f.delete()) throw new IOException("Cannot remove "+f);
 		}
-<<<<<<< HEAD
-	}
-	
-	@BeforeClass 
-	public static void setUpYarch() throws Exception {
-	    YConfiguration.setup(); //reset the prefix if maven runs multiple tests in the same java 
-	   	    
-	    YConfiguration config=YConfiguration.getConfiguration("yamcs");
-	    if(config.containsKey("littleEndian")) {
-	        littleEndian=config.getBoolean("littleEndian");
-	    } else {
-	        littleEndian=false;
 	    }
-        ManagementService.setup(false);
-	}
-	
-	@Before
-	public void setUp() throws Exception {
-		YConfiguration config=YConfiguration.getConfiguration("yamcs");
-        String dir=config.getString("dataDir");
-        instance = "yarchtest_"+this.getClass().getSimpleName();
-        context=new ExecutionContext(instance);
-        
-        File ytdir=new File(dir+"/"+context.getDbName());               
-        
-        deleteDir(ytdir);
-        
-        if(!ytdir.mkdirs()) throw new IOException("Cannot create directory "+ytdir);
-        YarchDatabase.removeInstance(instance);
-        ydb=YarchDatabase.getInstance(instance);
-        
-	}
-	
-	protected StreamSqlResult execute(String cmd) throws StreamSqlException, ParseException {
-	    return ydb.execute(cmd);
-=======
-	    }
-	    if(!dir.delete()) throw new IOException("Cannot remove "+dir);
->>>>>>> 6263e01f
 	}
     }
-
     @BeforeClass 
     public static void setUpYarch() throws Exception {
-	YConfiguration.setup();
+	YConfiguration.setup(); //reset the prefix if maven runs multiple tests in the same java 
+
 	YConfiguration config=YConfiguration.getConfiguration("yamcs");
 	if(config.containsKey("littleEndian")) {
 	    littleEndian=config.getBoolean("littleEndian");
@@ -98,9 +60,10 @@
 	instance = "yarchtest_"+this.getClass().getSimpleName();
 	context=new ExecutionContext(instance);
 
-	File ytdir=new File(dir+"/"+context.getDbName());
+	File ytdir=new File(dir+"/"+context.getDbName());               
+
 	deleteDir(ytdir);
-	//System.out.println("creating "+ytdir);
+
 	if(!ytdir.mkdirs()) throw new IOException("Cannot create directory "+ytdir);
 	YarchDatabase.removeInstance(instance);
 	ydb=YarchDatabase.getInstance(instance);
